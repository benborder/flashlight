--- conflicted
+++ resolved
@@ -31,11 +31,7 @@
  * sinusoidal embedding to it
  *
  */
-<<<<<<< HEAD
-class SinusoidalPositionEmbedding : public Module {
-=======
-class FL_API SinusoidalPositionEmbedding : public Container {
->>>>>>> 954a5ef9
+class FL_API SinusoidalPositionEmbedding : public Module {
  public:
   explicit SinusoidalPositionEmbedding(
       int32_t layerDim,
